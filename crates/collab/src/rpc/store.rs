--- conflicted
+++ resolved
@@ -216,24 +216,16 @@
         let connected_user = self.connected_users.get(&user_id).unwrap();
         if let Some(active_call) = connected_user.active_call.as_ref() {
             let room_id = active_call.room_id;
-<<<<<<< HEAD
-            let left_room = self.leave_room(room_id, connection_id)?;
-            result.hosted_projects = left_room.unshared_projects;
-            result.guest_projects = left_room.left_projects;
-            result.room = Some(Cow::Owned(left_room.room.into_owned()));
-            result.canceled_call_connection_ids = left_room.canceled_call_connection_ids;
-=======
             if active_call.connection_id == Some(connection_id) {
                 let left_room = self.leave_room(room_id, connection_id)?;
                 result.hosted_projects = left_room.unshared_projects;
                 result.guest_projects = left_room.left_projects;
-                result.room_id = Some(room_id);
+                result.room = Some(Cow::Owned(left_room.room.into_owned()));
                 result.canceled_call_connection_ids = left_room.canceled_call_connection_ids;
             } else if connected_user.connection_ids.len() == 1 {
-                self.decline_call(room_id, connection_id)?;
-                result.room_id = Some(room_id);
-            }
->>>>>>> 79cf5dbd
+                let (room, _) = self.decline_call(room_id, connection_id)?;
+                result.room = Some(Cow::Owned(room.clone()));
+            }
         }
 
         let connected_user = self.connected_users.get_mut(&user_id).unwrap();
