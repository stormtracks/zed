use super::scene::{Path, PathVertex};
use crate::{color::Color, json::ToJson};
use derive_more::Neg;
pub use pathfinder_geometry::*;
use rect::RectF;
use refineable::Refineable;
use serde::{Deserialize, Deserializer};
use serde_json::json;
use std::fmt::Debug;
use vector::{vec2f, Vector2F};

pub struct PathBuilder {
    vertices: Vec<PathVertex>,
    start: Vector2F,
    current: Vector2F,
    contour_count: usize,
    bounds: RectF,
}

enum PathVertexKind {
    Solid,
    Quadratic,
}

impl Default for PathBuilder {
    fn default() -> Self {
        PathBuilder::new()
    }
}

impl PathBuilder {
    pub fn new() -> Self {
        Self {
            vertices: Vec::new(),
            start: vec2f(0., 0.),
            current: vec2f(0., 0.),
            contour_count: 0,
            bounds: RectF::default(),
        }
    }

    pub fn reset(&mut self, point: Vector2F) {
        self.vertices.clear();
        self.start = point;
        self.current = point;
        self.contour_count = 0;
    }

    pub fn line_to(&mut self, point: Vector2F) {
        self.contour_count += 1;
        if self.contour_count > 1 {
            self.push_triangle(self.start, self.current, point, PathVertexKind::Solid);
        }

        self.current = point;
    }

    pub fn curve_to(&mut self, point: Vector2F, ctrl: Vector2F) {
        self.contour_count += 1;
        if self.contour_count > 1 {
            self.push_triangle(self.start, self.current, point, PathVertexKind::Solid);
        }

        self.push_triangle(self.current, ctrl, point, PathVertexKind::Quadratic);
        self.current = point;
    }

    pub fn build(mut self, color: Color, clip_bounds: Option<RectF>) -> Path {
        if let Some(clip_bounds) = clip_bounds {
            self.bounds = self.bounds.intersection(clip_bounds).unwrap_or_default();
        }
        Path {
            bounds: self.bounds,
            color,
            vertices: self.vertices,
        }
    }

    fn push_triangle(&mut self, a: Vector2F, b: Vector2F, c: Vector2F, kind: PathVertexKind) {
        if self.vertices.is_empty() {
            self.bounds = RectF::new(a, Vector2F::zero());
        }
        self.bounds = self.bounds.union_point(a).union_point(b).union_point(c);

        match kind {
            PathVertexKind::Solid => {
                self.vertices.push(PathVertex {
                    xy_position: a,
                    st_position: vec2f(0., 1.),
                });
                self.vertices.push(PathVertex {
                    xy_position: b,
                    st_position: vec2f(0., 1.),
                });
                self.vertices.push(PathVertex {
                    xy_position: c,
                    st_position: vec2f(0., 1.),
                });
            }
            PathVertexKind::Quadratic => {
                self.vertices.push(PathVertex {
                    xy_position: a,
                    st_position: vec2f(0., 0.),
                });
                self.vertices.push(PathVertex {
                    xy_position: b,
                    st_position: vec2f(0.5, 0.),
                });
                self.vertices.push(PathVertex {
                    xy_position: c,
                    st_position: vec2f(1., 1.),
                });
            }
        }
    }
}

pub fn deserialize_vec2f<'de, D>(deserializer: D) -> Result<Vector2F, D::Error>
where
    D: Deserializer<'de>,
{
    let [x, y]: [f32; 2] = Deserialize::deserialize(deserializer)?;
    Ok(vec2f(x, y))
}

impl ToJson for Vector2F {
    fn to_json(&self) -> serde_json::Value {
        json!([self.x(), self.y()])
    }
}

impl ToJson for RectF {
    fn to_json(&self) -> serde_json::Value {
        json!({"origin": self.origin().to_json(), "size": self.size().to_json()})
    }
}

#[derive(Refineable, Debug)]
#[refineable(debug)]
pub struct Point<T: Clone + Default + Debug> {
    pub x: T,
    pub y: T,
}

impl<T: Clone + Default + Debug> Clone for Point<T> {
    fn clone(&self) -> Self {
        Self {
            x: self.x.clone(),
            y: self.y.clone(),
        }
    }
}

impl<T: Clone + Default + Debug> Into<taffy::geometry::Point<T>> for Point<T> {
    fn into(self) -> taffy::geometry::Point<T> {
        taffy::geometry::Point {
            x: self.x,
            y: self.y,
        }
    }
}

#[derive(Refineable, Clone, Debug)]
#[refineable(debug)]
pub struct Size<T: Clone + Default + Debug> {
    pub width: T,
    pub height: T,
}

impl Size<Length> {
    pub fn full() -> Self {
        Self {
            width: relative(1.),
            height: relative(1.),
        }
    }
}

impl<S, T: Clone + Default + Debug> From<taffy::geometry::Size<S>> for Size<T>
where
    S: Into<T>,
{
    fn from(value: taffy::geometry::Size<S>) -> Self {
        Self {
            width: value.width.into(),
            height: value.height.into(),
        }
    }
}

impl<S, T: Clone + Default + Debug> Into<taffy::geometry::Size<S>> for Size<T>
where
    T: Into<S>,
{
    fn into(self) -> taffy::geometry::Size<S> {
        taffy::geometry::Size {
            width: self.width.into(),
            height: self.height.into(),
        }
    }
}

impl Size<DefiniteLength> {
    pub fn zero() -> Self {
        Self {
<<<<<<< HEAD
            width: pixels(0.).into(),
            height: pixels(0.).into(),
=======
            width: px(0.),
            height: px(0.),
>>>>>>> 77e67c19
        }
    }

    pub fn to_taffy(&self, rem_size: f32) -> taffy::geometry::Size<taffy::style::LengthPercentage> {
        taffy::geometry::Size {
            width: self.width.to_taffy(rem_size),
            height: self.height.to_taffy(rem_size),
        }
    }
}

impl Size<Length> {
    pub fn auto() -> Self {
        Self {
            width: Length::Auto,
            height: Length::Auto,
        }
    }

    pub fn to_taffy<T: From<taffy::prelude::LengthPercentageAuto>>(
        &self,
        rem_size: f32,
    ) -> taffy::geometry::Size<T> {
        taffy::geometry::Size {
            width: self.width.to_taffy(rem_size).into(),
            height: self.height.to_taffy(rem_size).into(),
        }
    }
}

#[derive(Clone, Default, Refineable, Debug)]
#[refineable(debug)]
pub struct Edges<T: Clone + Default + Debug> {
    pub top: T,
    pub right: T,
    pub bottom: T,
    pub left: T,
}

impl<T: Clone + Default + Debug> Edges<T> {
    pub fn uniform(value: T) -> Self {
        Self {
            top: value.clone(),
            right: value.clone(),
            bottom: value.clone(),
            left: value.clone(),
        }
    }
}

impl Edges<Length> {
    pub fn auto() -> Self {
        Self {
            top: Length::Auto,
            right: Length::Auto,
            bottom: Length::Auto,
            left: Length::Auto,
        }
    }

    pub fn zero() -> Self {
        Self {
<<<<<<< HEAD
            top: pixels(0.).into(),
            right: pixels(0.).into(),
            bottom: pixels(0.).into(),
            left: pixels(0.).into(),
=======
            top: px(0.),
            right: px(0.),
            bottom: px(0.),
            left: px(0.),
>>>>>>> 77e67c19
        }
    }

    pub fn to_taffy(
        &self,
        rem_size: f32,
    ) -> taffy::geometry::Rect<taffy::style::LengthPercentageAuto> {
        taffy::geometry::Rect {
            top: self.top.to_taffy(rem_size),
            right: self.right.to_taffy(rem_size),
            bottom: self.bottom.to_taffy(rem_size),
            left: self.left.to_taffy(rem_size),
        }
    }
}

impl Edges<DefiniteLength> {
    pub fn zero() -> Self {
        Self {
<<<<<<< HEAD
            top: pixels(0.).into(),
            right: pixels(0.).into(),
            bottom: pixels(0.).into(),
            left: pixels(0.).into(),
=======
            top: px(0.),
            right: px(0.),
            bottom: px(0.),
            left: px(0.),
>>>>>>> 77e67c19
        }
    }

    pub fn to_taffy(&self, rem_size: f32) -> taffy::geometry::Rect<taffy::style::LengthPercentage> {
        taffy::geometry::Rect {
            top: self.top.to_taffy(rem_size),
            right: self.right.to_taffy(rem_size),
            bottom: self.bottom.to_taffy(rem_size),
            left: self.left.to_taffy(rem_size),
        }
    }
}

impl Edges<AbsoluteLength> {
    pub fn zero() -> Self {
        Self {
            top: px(0.),
            right: px(0.),
            bottom: px(0.),
            left: px(0.),
        }
    }

    pub fn to_taffy(&self, rem_size: f32) -> taffy::geometry::Rect<taffy::style::LengthPercentage> {
        taffy::geometry::Rect {
            top: self.top.to_taffy(rem_size),
            right: self.right.to_taffy(rem_size),
            bottom: self.bottom.to_taffy(rem_size),
            left: self.left.to_taffy(rem_size),
        }
    }

    pub fn to_pixels(&self, rem_size: f32) -> Edges<f32> {
        Edges {
            top: self.top.to_pixels(rem_size),
            right: self.right.to_pixels(rem_size),
            bottom: self.bottom.to_pixels(rem_size),
            left: self.left.to_pixels(rem_size),
        }
    }
}

impl Edges<f32> {
    pub fn is_empty(&self) -> bool {
        self.top == 0.0 && self.right == 0.0 && self.bottom == 0.0 && self.left == 0.0
    }
}

#[derive(Clone, Copy, Neg)]
pub enum AbsoluteLength {
    Pixels(f32),
    Rems(f32),
}

impl std::fmt::Debug for AbsoluteLength {
    fn fmt(&self, f: &mut std::fmt::Formatter<'_>) -> std::fmt::Result {
        match self {
            AbsoluteLength::Pixels(pixels) => write!(f, "{}px", pixels),
            AbsoluteLength::Rems(rems) => write!(f, "{}rems", rems),
        }
    }
}

impl AbsoluteLength {
    pub fn to_pixels(&self, rem_size: f32) -> f32 {
        match self {
            AbsoluteLength::Pixels(pixels) => *pixels,
            AbsoluteLength::Rems(rems) => rems * rem_size,
        }
    }

    pub fn to_taffy(&self, rem_size: f32) -> taffy::style::LengthPercentage {
        match self {
            AbsoluteLength::Pixels(pixels) => taffy::style::LengthPercentage::Length(*pixels),
            AbsoluteLength::Rems(rems) => taffy::style::LengthPercentage::Length(rems * rem_size),
        }
    }
}

impl Default for AbsoluteLength {
    fn default() -> Self {
        Self::Pixels(0.0)
    }
}

/// A non-auto length that can be defined in pixels, rems, or percent of parent.
#[derive(Clone, Copy, Neg)]
pub enum DefiniteLength {
    Absolute(AbsoluteLength),
    Relative(f32), // 0. to 1.
}

impl DefiniteLength {
    fn to_taffy(&self, rem_size: f32) -> taffy::style::LengthPercentage {
        match self {
            DefiniteLength::Absolute(length) => match length {
                AbsoluteLength::Pixels(pixels) => taffy::style::LengthPercentage::Length(*pixels),
                AbsoluteLength::Rems(rems) => {
                    taffy::style::LengthPercentage::Length(rems * rem_size)
                }
            },
            DefiniteLength::Relative(fraction) => {
                taffy::style::LengthPercentage::Percent(*fraction)
            }
        }
    }
}

impl std::fmt::Debug for DefiniteLength {
    fn fmt(&self, f: &mut std::fmt::Formatter<'_>) -> std::fmt::Result {
        match self {
            DefiniteLength::Absolute(length) => std::fmt::Debug::fmt(length, f),
            DefiniteLength::Relative(fract) => write!(f, "{}%", (fract * 100.0) as i32),
        }
    }
}

impl From<AbsoluteLength> for DefiniteLength {
    fn from(length: AbsoluteLength) -> Self {
        Self::Absolute(length)
    }
}

impl Default for DefiniteLength {
    fn default() -> Self {
        Self::Absolute(AbsoluteLength::default())
    }
}

/// A length that can be defined in pixels, rems, percent of parent, or auto.
#[derive(Clone, Copy, Neg)]
pub enum Length {
    Definite(DefiniteLength),
    Auto,
}

impl std::fmt::Debug for Length {
    fn fmt(&self, f: &mut std::fmt::Formatter<'_>) -> std::fmt::Result {
        match self {
            Length::Definite(definite_length) => write!(f, "{:?}", definite_length),
            Length::Auto => write!(f, "auto"),
        }
    }
}

pub fn relative(fraction: f32) -> DefiniteLength {
    DefiniteLength::Relative(fraction)
}

pub fn rems(rems: f32) -> AbsoluteLength {
    AbsoluteLength::Rems(rems)
}

<<<<<<< HEAD
pub fn pixels(pixels: f32) -> AbsoluteLength {
    AbsoluteLength::Pixels(pixels)
=======
pub fn px<T: From<AbsoluteLength>>(pixels: f32) -> T {
    AbsoluteLength::Pixels(pixels).into()
}

pub fn pixels<T: From<AbsoluteLength>>(pixels: f32) -> T {
    AbsoluteLength::Pixels(pixels).into()
>>>>>>> 77e67c19
}

pub fn auto() -> Length {
    Length::Auto
}

impl Length {
    pub fn to_taffy(&self, rem_size: f32) -> taffy::prelude::LengthPercentageAuto {
        match self {
            Length::Definite(length) => length.to_taffy(rem_size).into(),
            Length::Auto => taffy::prelude::LengthPercentageAuto::Auto,
        }
    }
}

impl From<DefiniteLength> for Length {
    fn from(length: DefiniteLength) -> Self {
        Self::Definite(length)
    }
}

impl From<AbsoluteLength> for Length {
    fn from(length: AbsoluteLength) -> Self {
        Self::Definite(length.into())
    }
}

impl Default for Length {
    fn default() -> Self {
        Self::Definite(DefiniteLength::default())
    }
}

impl From<()> for Length {
    fn from(_: ()) -> Self {
        Self::Definite(DefiniteLength::default())
    }
}<|MERGE_RESOLUTION|>--- conflicted
+++ resolved
@@ -1,12 +1,12 @@
+use std::fmt::Debug;
+
 use super::scene::{Path, PathVertex};
 use crate::{color::Color, json::ToJson};
-use derive_more::Neg;
 pub use pathfinder_geometry::*;
 use rect::RectF;
 use refineable::Refineable;
 use serde::{Deserialize, Deserializer};
 use serde_json::json;
-use std::fmt::Debug;
 use vector::{vec2f, Vector2F};
 
 pub struct PathBuilder {
@@ -203,13 +203,8 @@
 impl Size<DefiniteLength> {
     pub fn zero() -> Self {
         Self {
-<<<<<<< HEAD
-            width: pixels(0.).into(),
-            height: pixels(0.).into(),
-=======
             width: px(0.),
             height: px(0.),
->>>>>>> 77e67c19
         }
     }
 
@@ -249,17 +244,6 @@
     pub left: T,
 }
 
-impl<T: Clone + Default + Debug> Edges<T> {
-    pub fn uniform(value: T) -> Self {
-        Self {
-            top: value.clone(),
-            right: value.clone(),
-            bottom: value.clone(),
-            left: value.clone(),
-        }
-    }
-}
-
 impl Edges<Length> {
     pub fn auto() -> Self {
         Self {
@@ -272,17 +256,10 @@
 
     pub fn zero() -> Self {
         Self {
-<<<<<<< HEAD
-            top: pixels(0.).into(),
-            right: pixels(0.).into(),
-            bottom: pixels(0.).into(),
-            left: pixels(0.).into(),
-=======
             top: px(0.),
             right: px(0.),
             bottom: px(0.),
             left: px(0.),
->>>>>>> 77e67c19
         }
     }
 
@@ -302,17 +279,10 @@
 impl Edges<DefiniteLength> {
     pub fn zero() -> Self {
         Self {
-<<<<<<< HEAD
-            top: pixels(0.).into(),
-            right: pixels(0.).into(),
-            bottom: pixels(0.).into(),
-            left: pixels(0.).into(),
-=======
             top: px(0.),
             right: px(0.),
             bottom: px(0.),
             left: px(0.),
->>>>>>> 77e67c19
         }
     }
 
@@ -361,7 +331,7 @@
     }
 }
 
-#[derive(Clone, Copy, Neg)]
+#[derive(Clone, Copy)]
 pub enum AbsoluteLength {
     Pixels(f32),
     Rems(f32),
@@ -399,7 +369,7 @@
 }
 
 /// A non-auto length that can be defined in pixels, rems, or percent of parent.
-#[derive(Clone, Copy, Neg)]
+#[derive(Clone, Copy)]
 pub enum DefiniteLength {
     Absolute(AbsoluteLength),
     Relative(f32), // 0. to 1.
@@ -443,7 +413,7 @@
 }
 
 /// A length that can be defined in pixels, rems, percent of parent, or auto.
-#[derive(Clone, Copy, Neg)]
+#[derive(Clone, Copy)]
 pub enum Length {
     Definite(DefiniteLength),
     Auto,
@@ -458,25 +428,20 @@
     }
 }
 
-pub fn relative(fraction: f32) -> DefiniteLength {
-    DefiniteLength::Relative(fraction)
-}
-
-pub fn rems(rems: f32) -> AbsoluteLength {
-    AbsoluteLength::Rems(rems)
-}
-
-<<<<<<< HEAD
-pub fn pixels(pixels: f32) -> AbsoluteLength {
-    AbsoluteLength::Pixels(pixels)
-=======
+pub fn relative<T: From<DefiniteLength>>(fraction: f32) -> T {
+    DefiniteLength::Relative(fraction).into()
+}
+
+pub fn rems<T: From<AbsoluteLength>>(rems: f32) -> T {
+    AbsoluteLength::Rems(rems).into()
+}
+
 pub fn px<T: From<AbsoluteLength>>(pixels: f32) -> T {
     AbsoluteLength::Pixels(pixels).into()
 }
 
 pub fn pixels<T: From<AbsoluteLength>>(pixels: f32) -> T {
     AbsoluteLength::Pixels(pixels).into()
->>>>>>> 77e67c19
 }
 
 pub fn auto() -> Length {
