--- conflicted
+++ resolved
@@ -52,14 +52,10 @@
                     status: StatusColors::default(),
                     git: GitStatusColors::default(),
                     player: PlayerColors::default(),
-<<<<<<< HEAD
-                    syntax: Arc::new(SyntaxTheme::default_dark()),
-=======
                     syntax: match user_theme.appearance {
-                        Appearance::Light => SyntaxTheme::default_light(),
-                        Appearance::Dark => SyntaxTheme::default_dark(),
+                        Appearance::Light => Arc::new(SyntaxTheme::default_light()),
+                        Appearance::Dark => Arc::new(SyntaxTheme::default_dark()),
                     },
->>>>>>> 25876161
                 },
             }
         }));
